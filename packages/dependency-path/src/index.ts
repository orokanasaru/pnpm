--- conflicted
+++ resolved
@@ -102,19 +102,6 @@
   const name = parts[0].startsWith('@')
     ? `${parts.shift()}/${parts.shift()}`
     : parts.shift()
-<<<<<<< HEAD
-  let versionWithSuffix = parts.shift()
-  if (versionWithSuffix) {
-    const underscoreIndex = versionWithSuffix.indexOf('_')
-    let version
-    let peersSuffix
-    if (underscoreIndex !== -1) {
-      version = versionWithSuffix.substr(0, underscoreIndex)
-      peersSuffix = versionWithSuffix.substr(underscoreIndex + 1)
-    } else {
-      version = versionWithSuffix
-      peersSuffix = undefined
-=======
   let version = parts.shift()
   if (version) {
     const underscoreIndex = version.indexOf('_')
@@ -122,7 +109,6 @@
     if (underscoreIndex !== -1) {
       peersSuffix = version.substring(underscoreIndex + 1)
       version = version.substring(0, underscoreIndex)
->>>>>>> ffaaf70f
     }
     if (semver.valid(version)) {
       return {
