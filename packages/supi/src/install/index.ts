--- conflicted
+++ resolved
@@ -897,14 +897,10 @@
 
   await opts.storeController.close()
 
-<<<<<<< HEAD
   return {
-    importers: importersToLink.map((importer) => ({ prefix: importer.prefix, manifest: importer.manifest })),
+    importers: importersToLink.map(({ manifest, prefix }) => ({ prefix, manifest })),
     wantedLockfile: ctx.wantedLockfile,
   }
-=======
-  return importersToLink.map(({ manifest, prefix }) => ({ prefix, manifest }))
->>>>>>> d95d7afb
 }
 
 async function toResolveImporter (
